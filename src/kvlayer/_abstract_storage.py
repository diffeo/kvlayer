--- conflicted
+++ resolved
@@ -8,13 +8,9 @@
 '''
 
 import abc
-<<<<<<< HEAD
 import uuid
 
-from ._exceptions import BadKey
-=======
-from kvlayer._exceptions import ProgrammerError
->>>>>>> ca2535d3
+from ._exceptions import BadKey, ProgrammerError
 
 class AbstractStorage(object):
     '''
@@ -45,7 +41,6 @@
     '''
     __metaclass__ = abc.ABCMeta
 
-<<<<<<< HEAD
     def check_put_key_value(self, key, value, table_name, num_uuids):
         "check that (key, value) are ok. return Exception or None if okay."
         if not isinstance(key, tuple):
@@ -66,10 +61,6 @@
         'username'
         'password'
         '''
-        return
-=======
-    def __init__(self, config):
-        '''Initialize a storage instance for namespace'''
         self._config = config
         self._table_names = {}
         self._namespace = config.get('namespace', None)
@@ -78,8 +69,6 @@
         self._app_name = config.get('app_name', None)
         if not self._app_name:
             raise ProgrammerError('kvlayer requires an app_name')
-
->>>>>>> ca2535d3
 
     @abc.abstractmethod
     def setup_namespace(self, table_names):
