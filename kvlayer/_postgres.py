'''
Implementation of AbstractStorage using Postgres

Requires that you have the psycopg2 module installed in your environment:

  easy_install psycopg2
OR
  pip install psycopg2

This software is released under an MIT/X11 open source license.

Copyright 2012-2014 Diffeo, Inc.
'''
from __future__ import absolute_import
import logging
import re
import time

import psycopg2

from kvlayer._abstract_storage import AbstractStorage
from kvlayer._utils import split_key, make_start_key, make_end_key, join_key_fragments
from kvlayer._exceptions import ProgrammerError


logger = logging.getLogger(__name__)


# SQL strings in this module use python3 style string.format() formatting to substitute the table name into the command.


# this is not precisely right.
# http://www.postgresql.org/docs/9.3/static/sql-syntax-lexical.html#SQL-SYNTAX-IDENTIFIERS
# super-ascii 'letter' chars are also allowed.
# Perhaps in the all-unicode-all-the-time Python3 re package there will be
# better support for characters classes needed to specify this right.
_psql_identifier_re = re.compile(r'[a-z_][a-z0-9_$]*', re.IGNORECASE)

def _valid_namespace(x):
    return bool(_psql_identifier_re.match(x))


# kv_{namespace}
# table, key, value
_CREATE_TABLE = '''CREATE TABLE kv_{namespace} (
  t text,
  k bytea,
  v bytea,
  PRIMARY KEY (t, k)
);

CREATE FUNCTION upsert_{namespace}(tname TEXT, key BYTEA, data BYTEA) RETURNS VOID AS
$$
BEGIN
    LOOP
        -- first try to update the key
        UPDATE kv_{namespace} SET v = data WHERE t = tname AND k = key;
        IF found THEN
            RETURN;
        END IF;
        -- not there, so try to insert the key
        -- if someone else inserts the same key concurrently,
        -- we could get a unique-key failure
        BEGIN
            INSERT INTO kv_{namespace}(t,k,v) VALUES (tname, key, data);
            RETURN;
        EXCEPTION WHEN unique_violation THEN
            -- Do nothing, and loop to try the UPDATE again.
        END;
    END LOOP;
END;
$$
LANGUAGE plpgsql;
'''

_DROP_TABLE = "DROP FUNCTION upsert_{namespace}(TEXT,BYTEA,BYTEA)"
_DROP_TABLE_b = '''DROP TABLE kv_{namespace}'''

_CLEAR_TABLE = '''DELETE FROM kv_{namespace} WHERE t = %s'''

# use cursor.callproc() instead of SELECT query.
#_PUT = '''SELECT upsert_{namespace} (%s, %s, %s);'''

_GET_KV = 'SELECT k, v FROM kv_{namespace} WHERE t=%s'
_GET_K = 'SELECT k FROM kv_{namespace} WHERE t=%s'

_GET_EXACT = ' AND k=%s'
_GET_MIN = ' AND k>=%s'
_GET_MAX = ' AND k<%s'
_SCAN_ORDER = ' ORDER BY k ASC'
_INNER_LIMIT = ' LIMIT %s'

_GET = _GET_KV + _GET_EXACT

_DELETE = '''DELETE FROM kv_{namespace} WHERE t = %s AND k = %s;'''

# unused, we always _DELETE single records by key
#_DELETE_RANGE = '''DELETE FROM kv_{namespace} WHERE t = %s AND k >= %s AND K <= %s;'''

# TODO: use this query to list available namespaces
# select tablename from pg_catalog.pg_tables where tablename like 'kv_%';


MAX_BLOB_BYTES = 15000000


def _cursor_check_namespace_table(cursor, namespace):
    cursor.execute('SELECT 1 FROM pg_tables WHERE tablename ILIKE %s', ('kv_' + namespace,))
    return cursor.rowcount > 0


# detatch_on_exception
def detatch_on_exception(func):
    def _doe_fwrapper(*args, **kwargs):
        try:
            return func(*args, **kwargs)
        except:
            try:
                args[0].close()
            except:
                logger.error('failed trying to close', exc_info=True)
                # don't re-raise the inner exception
            # re-raise the problem from func()
            raise
    return _doe_fwrapper


class PGStorage(AbstractStorage):
    def __init__(self):
        '''Initialize a storage instance for namespace.
        uses the single string specifier for a connectionn to a postgres db
http://www.postgresql.org/docs/current/static/libpq-connect.html#LIBPQ-PARAMKEYWORDS
        '''
        super(PGStorage, self).__init__()
        if not _valid_namespace(self._namespace):
            raise ProgrammerError('namespace must match re: %r' % (_psql_identifier_re.pattern,))
        self.storage_addresses = self._config['storage_addresses']
        if not self.storage_addresses:
            raise ProgrammerError('postgres kvlayer needs config["storage_addresses"]')
        self.connection = None
        self._scan_inner_limit = int(self._config.get('scan_inner_limit', 1000))

    def _conn(self):
        '''internal lazy connector'''
        if self.connection is None:
            self.connection = psycopg2.connect(self.storage_addresses[0])
        return self.connection

    def _namespace_table_exists(self):
        with self._conn() as conn:
            with conn.cursor() as cursor:
                return _cursor_check_namespace_table(cursor, self._namespace)

    @detatch_on_exception
    def setup_namespace(self, table_names):
        '''creates tables in the namespace.  Can be run multiple times with
        different table_names in order to expand the set of tables in
        the namespace.

        :param table_names: Each string in table_names becomes the
        name of a table, and the value must be an integer specifying
        the number of UUIDs in the keys

        :type table_names: dict(str = int)
        '''
        self._table_names.update(table_names)
        self.normalize_namespaces(self._table_names)
        with self._conn() as conn:
            with conn.cursor() as cursor:
                if _cursor_check_namespace_table(cursor, self._namespace):
                    # already exists
                    logger.debug('namespace %r already exists, not creating',
                                 self._namespace)
                    return
                cursor.execute(_CREATE_TABLE.format(namespace=self._namespace))

    @detatch_on_exception
    def delete_namespace(self):
        '''Deletes all data from namespace.'''
        with self._conn() as conn:
            with conn.cursor() as cursor:
                if not _cursor_check_namespace_table(cursor, self._namespace):
                    logger.debug('namespace %r does not exist, not dropping',
                                 self._namespace)
                    return
                try:
                    cursor.execute(
                        _DROP_TABLE.format(namespace=self._namespace))
                    cursor.execute(
                        _DROP_TABLE_b.format(namespace=self._namespace))
                except:
                    logger.warn('error on delete_namespace(%r)',
                                self._namespace, exc_info=True)

    @detatch_on_exception
    def clear_table(self, table_name):
        'Delete all data from one table'
        with self._conn() as conn:
            with conn.cursor() as cursor:
                cursor.execute(
                    _CLEAR_TABLE.format(namespace=self._namespace),
                    (table_name,)
                )

    @detatch_on_exception
    def put(self, table_name, *keys_and_values, **kwargs):
        '''Save values for keys in table_name.  Each key must be a
        tuple of UUIDs of the length specified for table_name in
        setup_namespace.

        :params batch_size: a DB-specific parameter that limits the
        number of (key, value) paris gathered into each batch for
        communication with DB.
        '''
        start_time = time.time()
        keys_size = 0
        values_size = 0
        num_keys = 0

        key_spec = self._table_names[table_name]
        with self._conn() as conn:
            with conn.cursor() as cursor:
                for kv in keys_and_values:
                    ex = self.check_put_key_value(kv[0], kv[1], table_name,
                                                  key_spec)
                    if ex:
                        raise ex
                    num_keys += 1
                    keystr = join_key_fragments(kv[0], key_spec=key_spec)
                    keys_size += len(keystr)
                    values_size += len(kv[1])
                    #logger.debug('put k=%r from %r', keystr, kv[0])
                    keystr = psycopg2.Binary(keystr)
                    cursor.callproc(
                        'upsert_{namespace}'.format(namespace=self._namespace),
                        (table_name, keystr, psycopg2.Binary(kv[1])))

        end_time = time.time()
        num_values = num_keys

        self.log_put(table_name, start_time, end_time, num_keys, keys_size,
                     num_values, values_size)

    def _unmarshal_k(self, row, key_spec):
        '''Get the key tuple from a response row.'''
        keyraw = row[0]
        if isinstance(keyraw, buffer):
            keyraw = keyraw[:]
        return split_key(keyraw, key_spec)

    def _unmarshal_kv(self, row, key_spec):
        '''Get the (key,value) pair from a response row.'''
        val = row[1]
        if isinstance(val, buffer):
            if len(val) > MAX_BLOB_BYTES:
                logger.error('key=%r has blob of size %r over limit of %r',
                             row[0], len(val), MAX_BLOB_BYTES)
                return None
            val = val[:]
        key = self._unmarshal_k(row, key_spec)
        return (key, val)

    @detatch_on_exception
    def get(self, table_name, *keys, **kwargs):
        '''Yield tuples of (key, value) from querying table_name for
        items with specified keys.
        '''
        start_time = time.time()
        num_keys = 0
        keys_size = 0
        num_values = 0
        values_size = 0

        key_spec = self._table_names[table_name]
        cmd = _GET.format(namespace=self._namespace)
<<<<<<< HEAD
        conn = self._conn()
        try:
            with conn.cursor() as cursor:
                for key in keys:
                    num_keys += 1
                    bkey = join_key_fragments(key, key_spec=key_spec)
                    keys_size += len(bkey)
                    bkey = psycopg2.Binary(bkey)
                    cursor.execute(cmd, (table_name, bkey))
                    if not (cursor.rowcount > 0):
                        yield key, None
                        continue
                    results = cursor.fetchmany()
                    while results:
                        for row in results:
                            val = row[1]
                            if isinstance(val, buffer):
                                if len(val) > MAX_BLOB_BYTES:
                                    logger.error('key=%r has blob of size %r over limit of %r', row[0], len(val), MAX_BLOB_BYTES)
                                    continue  # TODO: raise instead of drop?
                                val = val[:]
                            keyraw = row[0]
                            if isinstance(keyraw, buffer):
                                keyraw = keyraw[:]
                            num_values += 1
                            values_size += len(val)
                            yield split_key(keyraw, key_spec), val
                        results = cursor.fetchmany()

        finally:
            end_time = time.time()
            self.log_get(table_name, start_time, end_time, num_keys, keys_size, num_values, values_size)
=======
        with self._conn() as conn:
            for key in keys:
                num_keys += 1
                bkey = join_key_fragments(key, key_spec=key_spec)
                keys_size += len(bkey)
                bkey = psycopg2.Binary(bkey)
                with conn.cursor(name='get') as cursor:
                    cursor.execute(cmd, (table_name, bkey))
                    found = False
                    for row in cursor:
                        p = self._unmarshal_kv(row, key_spec)
                        if p is None:
                            continue
                        num_values += 1
                        values_size += len(p[1])
                        yield p
                        found = True
                    if not found:
                        yield key, None

        end_time = time.time()
        self.log_get(table_name, start_time, end_time, num_keys,
                     keys_size, num_values, values_size)
>>>>>>> d19fb32a

    @detatch_on_exception
    def scan(self, table_name, *key_ranges, **kwargs):
        '''Yield tuples of (key, value) from querying table_name for
        items with keys within the specified ranges.  If no key_ranges
        are provided, then yield all (key, value) pairs in table.

        :type key_ranges: (((UUID, ...), (UUID, ...)), ...)
                            ^^^^^^^^^^^^^^^^^^^^^^^^
                            start        finish of one range
        '''
        start_time = time.time()
        num_keys = 0
        keys_size = 0
        values_size = 0

        key_spec = self._table_names[table_name]
<<<<<<< HEAD
        if not key_ranges:
            key_ranges = [['', '']]
        def _pgkeyrange(kr):
            return (table_name, kmin, kmax)
        conn = self._conn()
        try:
            with conn.cursor() as cursor:
                for kmin, kmax in key_ranges:
                    for keyraw, rval in self._scan_subscan_kminmax(key_spec, cursor, table_name, kmin, kmax):
                        rkey = split_key(keyraw, key_spec)
                        yield rkey, rval

                        num_keys += 1
                        keys_size += len(keyraw)
                        values_size += len(rval)
        finally:
            end_time = time.time()
            num_values = num_keys
            self.log_scan(table_name, start_time, end_time, num_keys, keys_size, num_values, values_size)
=======
        for kmin, kmax in (key_ranges or [['', '']]):
            for rkey, rval in self._scan_subscan_kminmax(key_spec, table_name,
                                                         kmin, kmax):
                yield rkey, rval

                num_keys += 1
                keys_size += sum(len(str(kp)) for kp in rkey)
                values_size += len(rval)

        end_time = time.time()
        num_values = num_keys
        self.log_scan(table_name, start_time, end_time, num_keys,
                      keys_size, num_values, values_size)

    @detatch_on_exception
    def scan_keys(self, table_name, *key_ranges, **kwargs):
        '''Scan only the keys from a table.

        Yield key tuples from querying table_name for items with keys
        within the specified ranges.  If no key_ranges are provided,
        then yield all keys in table.

        This is equivalent to::

            itertools.imap(lambda (k,v): k,
                           self.scan(table_name, *key_ranges, **kwargs))
>>>>>>> d19fb32a

        But it avoids copying the (potentially large) data values across
        the network.

        :param str table_name: name of table to scan
        :param key_ranges: (`start`,`end`) key range pairs

        '''
        start_time = time.time()
        num_keys = 0
        keys_size = 0

        key_spec = self._table_names[table_name]
        for kmin, kmax in (key_ranges or [['', '']]):
            for rkey in self._scan_subscan_kminmax(key_spec, table_name,
                                                   kmin, kmax,
                                                   with_values=False):
                yield rkey

                num_keys += 1
                keys_size += sum(len(str(kp)) for kp in rkey)

        end_time = time.time()
        self.log_scan(table_name, start_time, end_time, num_keys, keys_size,
                      0, 0)

    def _scan_subscan_kminmax(self, key_spec, table_name, kmin, kmax,
                              with_values=True):
        prevkey = None
        while True:
            count = 0
            for p in self._scan_kminmax(key_spec, table_name, kmin, kmax,
                                        with_values):
                if with_values:
                    rkey = p[0]
                else:
                    rkey = p
                count += 1
                if rkey != prevkey:
                    # don't double-return an edge value
                    yield p
                prevkey = rkey
            if not self._scan_inner_limit or count < self._scan_inner_limit:
                # we didn't get up to limit, we must be done
                return
            # else, we hit limit, we need to scan for more
            kmin = rkey

    def _scan_kminmax(self, key_spec, table_name, kmin, kmax, with_values=True):
        if kmin:
            start = make_start_key(kmin, key_spec=key_spec)
            start = psycopg2.Binary(start)
        else:
            start = None
        if kmax:
            finish = make_end_key(kmax, key_spec=key_spec)
            finish = psycopg2.Binary(finish)
        else:
            finish = None
        #logger.debug('pg t=%r %r<=k<=%r (%s<=k<=%s)', table_name, kmin, kmax, start, finish)
        if with_values:
            query = _GET_KV
            unmarshal = lambda row: self._unmarshal_kv(row, key_spec)
        else:
            query = _GET_K
            unmarshal = lambda row: self._unmarshal_k(row, key_spec)
        query = query.format(namespace=self._namespace)
        args = [table_name]
        if start:
            query += _GET_MIN
            args.append(start)
        if finish:
            query += _GET_MAX
            args.append(finish)
        query += _SCAN_ORDER
        if self._scan_inner_limit:
            query += _INNER_LIMIT
            args.append(self._scan_inner_limit)
        with self._conn() as conn:
            with conn.cursor(name='scan') as cursor:
                cursor.execute(query, tuple(args))
                for row in cursor:
                    yield unmarshal(row)

    @detatch_on_exception
    def delete(self, table_name, *keys, **kwargs):
        '''Delete all (key, value) pairs with specififed keys

        :params batch_size: a DB-specific parameter that limits the
        number of (key, value) paris gathered into each batch for
        communication with DB.
        '''
        start_time = time.time()
        num_keys = 0
        keys_size = 0

        key_spec = self._table_names[table_name]
        delete_statement_args = []
        for k in keys:
            if len(k) != len(key_spec):
                raise Exception('invalid key has %s uuids but wanted %s: %r' % (len(k), len(key_spec), k))
            joined_key = join_key_fragments(k, key_spec=key_spec)
            num_keys += 1
            keys_size += len(joined_key)
            delete_statement_args.append(
                (table_name, psycopg2.Binary(joined_key))
            )

        with self._conn() as conn:
            with conn.cursor() as cursor:
                cursor.executemany(
                    _DELETE.format(namespace=self._namespace),
                    delete_statement_args)

        end_time = time.time()
        self.log_delete(table_name, start_time, end_time, num_keys, keys_size)

    # don't mark this one detatch_on_exception, that would be silly
    def close(self):
        '''
        close connections and end use of this storage client
        '''
        if self.connection:
            try:
                self.connection.close()
            finally:
                self.connection = None


# run this to cleanup any cruft from kvlayer unit tests
CLEAN_TESTS = '''
CREATE OR REPLACE FUNCTION clean_tests() RETURNS VOID AS
$$
DECLARE
  argtypes text;
  tat text;
  toid oid;
  pnargs pg_proc%ROWTYPE;
  pt pg_tables%ROWTYPE;
BEGIN
  FOR pnargs IN SELECT * from pg_proc where proname like '%upsert_test_%' LOOP
    SELECT typname FROM pg_type WHERE oid = pnargs.proargtypes[0] INTO argtypes;
    FOR i in 1..array_upper(pnargs.proargtypes,1) LOOP
      SELECT typname FROM pg_type WHERE oid = pnargs.proargtypes[i] INTO tat;
      argtypes := argtypes || ',' || tat;
    END LOOP;
    EXECUTE 'DROP FUNCTION ' || pnargs.proname || '(' || argtypes || ');';
  END LOOP;
  FOR pt IN SELECT * FROM pg_tables WHERE tablename LIKE '%kv_test_%' LOOP
    EXECUTE 'DROP TABLE ' || pt.tablename || ';';
  END LOOP;
END
$$ LANGUAGE plpgsql;


SELECT clean_tests();
'''<|MERGE_RESOLUTION|>--- conflicted
+++ resolved
@@ -273,64 +273,30 @@
 
         key_spec = self._table_names[table_name]
         cmd = _GET.format(namespace=self._namespace)
-<<<<<<< HEAD
-        conn = self._conn()
         try:
-            with conn.cursor() as cursor:
+            with self._conn() as conn:
                 for key in keys:
                     num_keys += 1
                     bkey = join_key_fragments(key, key_spec=key_spec)
                     keys_size += len(bkey)
                     bkey = psycopg2.Binary(bkey)
-                    cursor.execute(cmd, (table_name, bkey))
-                    if not (cursor.rowcount > 0):
-                        yield key, None
-                        continue
-                    results = cursor.fetchmany()
-                    while results:
-                        for row in results:
-                            val = row[1]
-                            if isinstance(val, buffer):
-                                if len(val) > MAX_BLOB_BYTES:
-                                    logger.error('key=%r has blob of size %r over limit of %r', row[0], len(val), MAX_BLOB_BYTES)
-                                    continue  # TODO: raise instead of drop?
-                                val = val[:]
-                            keyraw = row[0]
-                            if isinstance(keyraw, buffer):
-                                keyraw = keyraw[:]
+                    with conn.cursor(name='get') as cursor:
+                        cursor.execute(cmd, (table_name, bkey))
+                        found = False
+                        for row in cursor:
+                            p = self._unmarshal_kv(row, key_spec)
+                            if p is None:
+                                continue
                             num_values += 1
-                            values_size += len(val)
-                            yield split_key(keyraw, key_spec), val
-                        results = cursor.fetchmany()
-
+                            values_size += len(p[1])
+                            yield p
+                            found = True
+                        if not found:
+                            yield key, None
         finally:
             end_time = time.time()
-            self.log_get(table_name, start_time, end_time, num_keys, keys_size, num_values, values_size)
-=======
-        with self._conn() as conn:
-            for key in keys:
-                num_keys += 1
-                bkey = join_key_fragments(key, key_spec=key_spec)
-                keys_size += len(bkey)
-                bkey = psycopg2.Binary(bkey)
-                with conn.cursor(name='get') as cursor:
-                    cursor.execute(cmd, (table_name, bkey))
-                    found = False
-                    for row in cursor:
-                        p = self._unmarshal_kv(row, key_spec)
-                        if p is None:
-                            continue
-                        num_values += 1
-                        values_size += len(p[1])
-                        yield p
-                        found = True
-                    if not found:
-                        yield key, None
-
-        end_time = time.time()
-        self.log_get(table_name, start_time, end_time, num_keys,
-                     keys_size, num_values, values_size)
->>>>>>> d19fb32a
+            self.log_get(table_name, start_time, end_time, num_keys,
+                         keys_size, num_values, values_size)
 
     @detatch_on_exception
     def scan(self, table_name, *key_ranges, **kwargs):
@@ -346,42 +312,23 @@
         num_keys = 0
         keys_size = 0
         values_size = 0
-
         key_spec = self._table_names[table_name]
-<<<<<<< HEAD
-        if not key_ranges:
-            key_ranges = [['', '']]
-        def _pgkeyrange(kr):
-            return (table_name, kmin, kmax)
-        conn = self._conn()
+
         try:
-            with conn.cursor() as cursor:
-                for kmin, kmax in key_ranges:
-                    for keyraw, rval in self._scan_subscan_kminmax(key_spec, cursor, table_name, kmin, kmax):
-                        rkey = split_key(keyraw, key_spec)
-                        yield rkey, rval
-
-                        num_keys += 1
-                        keys_size += len(keyraw)
-                        values_size += len(rval)
+            for kmin, kmax in (key_ranges or [['', '']]):
+                for rkey, rval in self._scan_subscan_kminmax(key_spec, table_name,
+                                                             kmin, kmax):
+                    yield rkey, rval
+
+                    num_keys += 1
+                    keys_size += sum(len(str(kp)) for kp in rkey)
+                    values_size += len(rval)
+
         finally:
             end_time = time.time()
             num_values = num_keys
-            self.log_scan(table_name, start_time, end_time, num_keys, keys_size, num_values, values_size)
-=======
-        for kmin, kmax in (key_ranges or [['', '']]):
-            for rkey, rval in self._scan_subscan_kminmax(key_spec, table_name,
-                                                         kmin, kmax):
-                yield rkey, rval
-
-                num_keys += 1
-                keys_size += sum(len(str(kp)) for kp in rkey)
-                values_size += len(rval)
-
-        end_time = time.time()
-        num_values = num_keys
-        self.log_scan(table_name, start_time, end_time, num_keys,
-                      keys_size, num_values, values_size)
+            self.log_scan(table_name, start_time, end_time, num_keys,
+                          keys_size, num_values, values_size)
 
     @detatch_on_exception
     def scan_keys(self, table_name, *key_ranges, **kwargs):
@@ -395,7 +342,6 @@
 
             itertools.imap(lambda (k,v): k,
                            self.scan(table_name, *key_ranges, **kwargs))
->>>>>>> d19fb32a
 
         But it avoids copying the (potentially large) data values across
         the network.
@@ -407,20 +353,21 @@
         start_time = time.time()
         num_keys = 0
         keys_size = 0
-
         key_spec = self._table_names[table_name]
-        for kmin, kmax in (key_ranges or [['', '']]):
-            for rkey in self._scan_subscan_kminmax(key_spec, table_name,
-                                                   kmin, kmax,
-                                                   with_values=False):
-                yield rkey
-
-                num_keys += 1
-                keys_size += sum(len(str(kp)) for kp in rkey)
-
-        end_time = time.time()
-        self.log_scan(table_name, start_time, end_time, num_keys, keys_size,
-                      0, 0)
+
+        try:
+            for kmin, kmax in (key_ranges or [['', '']]):
+                for rkey in self._scan_subscan_kminmax(key_spec, table_name,
+                                                       kmin, kmax,
+                                                       with_values=False):
+                    yield rkey
+
+                    num_keys += 1
+                    keys_size += sum(len(str(kp)) for kp in rkey)
+
+        finally:
+            end_time = time.time()
+            self.log_scan_keys(table_name, start_time, end_time, num_keys, keys_size)
 
     def _scan_subscan_kminmax(self, key_spec, table_name, kmin, kmax,
                               with_values=True):
