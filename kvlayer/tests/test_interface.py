--- conflicted
+++ resolved
@@ -51,16 +51,6 @@
         local = tmpdir.join('local')
         with local.open('w') as f: pass
         params['kvlayer_filename'] = str(local)
-
-<<<<<<< HEAD
-    if config['storage_type'] == 'redis':
-        redis_address = request.config.getoption('--redis-address')
-        if redis_address is not None:
-            config['storage_addresses'] = [redis_address]
-=======
-        copy = tmpdir.join('copy')
-        params['kvlayer_copy_to_filename'] = str(copy)
->>>>>>> d773a79e
 
     if backend == 'redis':
         params['storage_addresses'] = [ redis_address(request) ]
