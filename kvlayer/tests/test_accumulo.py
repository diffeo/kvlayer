--- conflicted
+++ resolved
@@ -29,22 +29,7 @@
         conn = Accumulo(host='test-accumulo-1.diffeo.com', port=50096,
                         user=config['username'], password=config['password'])
 
-<<<<<<< HEAD
-def test_string_decrement():
-    assert _string_decrement('b') == 'a'
-    assert _string_decrement('b\0') == 'a\xff'
-    assert _string_decrement('\0') == None
-    assert _string_decrement('') == None
-    assert _string_decrement('b\xff') == 'b\xfe'
-
-
-@pytest.fixture
-def direct(request):
-    conn = Accumulo(host='test-accumulo-1.diffeo.com', port=50096,
-                    user=config['username'], password=config['password'])
-=======
         yield conn
->>>>>>> d773a79e
 
         tables = conn.list_tables()
         for table in tables:
@@ -171,4 +156,12 @@
     assert conn
     assert client._connected
     client.close()
-    assert not client._connected+    assert not client._connected
+
+
+def test_string_decrement():
+    assert _string_decrement('b') == 'a'
+    assert _string_decrement('b\0') == 'a\xff'
+    assert _string_decrement('\0') == None
+    assert _string_decrement('') == None
+    assert _string_decrement('b\xff') == 'b\xfe'